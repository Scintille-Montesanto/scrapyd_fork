name: Tests
on: [push, pull_request]
jobs:
  tests:
    if: github.event_name == 'push' || github.event.pull_request.head.repo.full_name != github.repository
    runs-on: ${{ matrix.os }}
    strategy:
      matrix:
        os: [macos-latest, windows-latest, ubuntu-latest]
        python-version: [3.8, 3.9, "3.10", "3.11", "3.12"]
    steps:
      - uses: actions/checkout@v4
<<<<<<< HEAD
      - uses: actions/setup-python@v5
=======

      - name: Set up Python ${{ matrix.python-version }}
        uses: actions/setup-python@v5
>>>>>>> 7c490db9
        with:
          python-version: ${{ matrix.python-version }}
          cache: pip
          cache-dependency-path: setup.py
      - run: pip install -e .[test]
      - name: pytest scrapyd --cov=. --cov-report=xml
      - name: Run integration tests
        run: |
          printf "[scrapyd]\nusername = hello12345\npassword = 67890world\n" > scrapyd.conf
          mkdir logs
          scrapyd > scrapyd.log 2>&1 &
          sleep 1
          pytest integration_tests
          cat scrapyd.log
          kill %%
<<<<<<< HEAD
      - uses: codecov/codecov-action@v2
=======

      - name: Upload coverage to Codecov
        uses: codecov/codecov-action@v4
>>>>>>> 7c490db9
        with:
          token: ${{ secrets.CODECOV_TOKEN }}
          directory: ./coverage/reports/
          env_vars: OS,PYTHON
          fail_ci_if_error: false
          files: ./coverage.xml
          flags: unittests
          name: codecov-umbrella
          # https://github.com/codecov/codecov-action/issues/476
          # path_to_write_report: ./coverage/codecov_report.txt
          verbose: true<|MERGE_RESOLUTION|>--- conflicted
+++ resolved
@@ -10,13 +10,7 @@
         python-version: [3.8, 3.9, "3.10", "3.11", "3.12"]
     steps:
       - uses: actions/checkout@v4
-<<<<<<< HEAD
       - uses: actions/setup-python@v5
-=======
-
-      - name: Set up Python ${{ matrix.python-version }}
-        uses: actions/setup-python@v5
->>>>>>> 7c490db9
         with:
           python-version: ${{ matrix.python-version }}
           cache: pip
@@ -32,13 +26,7 @@
           pytest integration_tests
           cat scrapyd.log
           kill %%
-<<<<<<< HEAD
-      - uses: codecov/codecov-action@v2
-=======
-
-      - name: Upload coverage to Codecov
-        uses: codecov/codecov-action@v4
->>>>>>> 7c490db9
+      - uses: codecov/codecov-action@v4
         with:
           token: ${{ secrets.CODECOV_TOKEN }}
           directory: ./coverage/reports/
