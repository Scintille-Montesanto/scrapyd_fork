import datetime
import os

from twisted.trial import unittest

from zope.interface.verify import verifyObject

from scrapyd.interfaces import IEnvironment
from scrapyd.config import Config
from scrapyd.environ import Environment

class EnvironmentTest(unittest.TestCase):

    def setUp(self):
        d = self.mktemp()
        os.mkdir(d)
        config = Config(values={'eggs_dir': d, 'logs_dir': d})
        config.cp.add_section('settings')
        config.cp.set('settings', 'newbot', 'newbot.settings')
        self.environ = Environment(config, initenv={})

    def test_interface(self):
        verifyObject(IEnvironment, self.environ)

    def test_get_environment_with_eggfile(self):
        msg = {'_project': 'mybot', '_spider': 'myspider', '_job': 'ID'}
        slot = 3
        env = self.environ.get_environment(msg, slot)
        self.assertEqual(env['SCRAPY_PROJECT'], 'mybot')
        self.assertEqual(env['SCRAPY_SLOT'], '3')
        self.assertEqual(env['SCRAPY_SPIDER'], 'myspider')
        self.assertEqual(env['SCRAPY_JOB'], 'ID')
        self.assert_(env['SCRAPY_LOG_FILE'].endswith(os.path.join('mybot', 'myspider', 'ID.log')))
<<<<<<< HEAD
        if env.get('SCRAPY_FEED_URI'): #not compulsory
            self.assert_(env['SCRAPY_FEED_URI'].endswith(os.path.join('mybot', 'myspider', 'ID.jl')))
=======
        self.assert_(env['SCRAPY_FEED_URI'].startswith('file://{}'.format(os.getcwd())))
        self.assert_(env['SCRAPY_FEED_URI'].endswith(os.path.join('mybot', 'myspider', 'ID.jl')))
>>>>>>> acaf527b
        self.failIf('SCRAPY_SETTINGS_MODULE' in env)

    def test_get_environment_with_no_items_dir(self):
        config = Config(values={'items_dir': '', 'logs_dir': ''})
        config.cp.add_section('settings')
        config.cp.set('settings', 'newbot', 'newbot.settings')
        msg = {'_project': 'mybot', '_spider': 'myspider', '_job': 'ID'}
        slot = 3
        environ = Environment(config, initenv={})
        env = environ.get_environment(msg, slot)
        self.failUnless('SCRAPY_FEED_URI' not in env)
        self.failUnless('SCRAPY_LOG_FILE' not in env)

    def test_get_environment_with_logfile(self):
        config = Config(values={'items_dir': '', 'logs_dir': '.', 'logs_filename': '{project}-{spider}-{Y}{m}{d}T{H}{M}{S}'})
        msg = {'_project': 'mybot', '_spider': 'myspider', '_job': 'ID'}
        slot = 3
        environ = Environment(config, initenv={})
        now = datetime.datetime.now()
        env = environ.get_environment(msg, slot)
        expected_logfilename = now.strftime("mybot-spider-%Y%m%dT%H%M%S")
        self.assert_(env['SCRAPY_LOG_FILE'], expected_logfilename)<|MERGE_RESOLUTION|>--- conflicted
+++ resolved
@@ -31,13 +31,9 @@
         self.assertEqual(env['SCRAPY_SPIDER'], 'myspider')
         self.assertEqual(env['SCRAPY_JOB'], 'ID')
         self.assert_(env['SCRAPY_LOG_FILE'].endswith(os.path.join('mybot', 'myspider', 'ID.log')))
-<<<<<<< HEAD
-        if env.get('SCRAPY_FEED_URI'): #not compulsory
+        if env.get('SCRAPY_FEED_URI'):  # Not compulsory
+            self.assert_(env['SCRAPY_FEED_URI'].startswith('file://{}'.format(os.getcwd())))
             self.assert_(env['SCRAPY_FEED_URI'].endswith(os.path.join('mybot', 'myspider', 'ID.jl')))
-=======
-        self.assert_(env['SCRAPY_FEED_URI'].startswith('file://{}'.format(os.getcwd())))
-        self.assert_(env['SCRAPY_FEED_URI'].endswith(os.path.join('mybot', 'myspider', 'ID.jl')))
->>>>>>> acaf527b
         self.failIf('SCRAPY_SETTINGS_MODULE' in env)
 
     def test_get_environment_with_no_items_dir(self):
