import re
from pathlib import Path

import pytest
import requests
from requests.models import Response

from scrapyd.tests.mockserver import MockScrapyDServer


@pytest.fixture
def mock_scrapyd():
    with MockScrapyDServer() as server:
        yield server


@pytest.fixture
def quotesbot_egg():
    eggpath = Path(__file__).absolute().parent / "quotesbot.egg"
    with open(eggpath, 'rb') as egg:
        yield egg


@pytest.fixture
def quotesbot_egg_asyncio():
    # This egg file contains settings with TWISTED_REACTOR set to asyncio ractor
    eggpath = Path(__file__).absolute().parent / "quotesbot_asyncio.egg"
    with open(eggpath, 'rb') as egg:
        yield egg


class TestEndpoint:
    def test_urljoin(self, mock_scrapyd):
        assert mock_scrapyd.urljoin("foo") == mock_scrapyd.url + 'foo'

    def test_root(self, mock_scrapyd):
        resp = requests.get(mock_scrapyd.url)
        assert resp.status_code == 200
        assert re.search(
            "To schedule a spider you need to use the API",
            resp.text
        )

    def test_auth(self):
        username, password = "Leonardo", "hunter2"
        with MockScrapyDServer(
                authentication=username + ":" + password
        ) as server:
            assert requests.get(server.url).status_code == 401
            res = requests.get(server.url, auth=(username, password))
            assert res.status_code == 200
            assert re.search("To schedule a spider", res.text)
            res = requests.get(server.url, auth=(username, "trying to hack"))
            assert res.status_code == 401

    def test_launch_spider_get(self, mock_scrapyd):
        resp = requests.get(mock_scrapyd.urljoin("schedule.json"))
        assert resp.status_code == 200
        # TODO scrapyd should return status 405 Method Not Allowed not 200
        assert resp.json()['status'] == 'error'

    def test_spider_list_no_project(self, mock_scrapyd):
        resp = requests.get(mock_scrapyd.urljoin("listspiders.json"))
        assert resp.status_code == 200
        data = resp.json()
        assert data['status'] == 'error'

    def test_spider_list_project_no_egg(self, mock_scrapyd):
        resp = requests.get(mock_scrapyd.urljoin('listprojects.json'))
        data = resp.json()
        assert resp.status_code == 200
        assert data['status'] == 'ok'

    def test_addversion_and_delversion(self, mock_scrapyd, quotesbot_egg):
        resp = self._deploy(mock_scrapyd, quotesbot_egg)
        assert resp.status_code == 200
        data = resp.json()
        assert data['spiders'] == 2
        assert data['status'] == 'ok'
        assert data['project'] == 'quotesbot'
        url = mock_scrapyd.urljoin('delversion.json')
        res = requests.post(url, data={'project': 'quotesbot',
                                       "version": "0.01"})
        assert res.status_code == 200
        assert res.json()['status'] == 'ok'

    def _deploy(self, mock_scrapyd, quotesbot_egg) -> Response:
        url = mock_scrapyd.urljoin("addversion.json")
        data = {
            b"project": b"quotesbot",
            b"version": b"0.01"
        }
        files = {
            b'egg': quotesbot_egg
        }
        resp = requests.post(url, data=data, files=files)
<<<<<<< HEAD
        return resp

    def test_addversion_and_schedule(self, mock_scrapyd, quotesbot_egg):
        deploy_response = self._deploy(mock_scrapyd, quotesbot_egg)
        assert deploy_response.status_code == 200
        schedule_url = mock_scrapyd.urljoin('schedule.json')
        data = {
            'spider': 'toscrape-css',
            'project': 'quotesbot',
            # Spider making request to scrapyD root url
            # TODO add some mock website later, for now we just want
            # to make sure spider is launched properly, not important
            # if it collects any items or not
            'start_url': mock_scrapyd.url
        }
        schedule_res = requests.post(schedule_url, data=data)
        assert schedule_res.status_code == 200
        data = schedule_res.json()
        assert 'jobid' in data
        assert data['status'] == 'ok'

    def test_failed_settings(self, mock_scrapyd, quotesbot_egg_asyncio):
        response = self._deploy(mock_scrapyd, quotesbot_egg_asyncio)
        assert response.status_code == 200
        assert response.json()['status'] == 'ok'
=======
        return resp
>>>>>>> 2eb5409f
<|MERGE_RESOLUTION|>--- conflicted
+++ resolved
@@ -94,32 +94,9 @@
             b'egg': quotesbot_egg
         }
         resp = requests.post(url, data=data, files=files)
-<<<<<<< HEAD
         return resp
-
-    def test_addversion_and_schedule(self, mock_scrapyd, quotesbot_egg):
-        deploy_response = self._deploy(mock_scrapyd, quotesbot_egg)
-        assert deploy_response.status_code == 200
-        schedule_url = mock_scrapyd.urljoin('schedule.json')
-        data = {
-            'spider': 'toscrape-css',
-            'project': 'quotesbot',
-            # Spider making request to scrapyD root url
-            # TODO add some mock website later, for now we just want
-            # to make sure spider is launched properly, not important
-            # if it collects any items or not
-            'start_url': mock_scrapyd.url
-        }
-        schedule_res = requests.post(schedule_url, data=data)
-        assert schedule_res.status_code == 200
-        data = schedule_res.json()
-        assert 'jobid' in data
-        assert data['status'] == 'ok'
 
     def test_failed_settings(self, mock_scrapyd, quotesbot_egg_asyncio):
         response = self._deploy(mock_scrapyd, quotesbot_egg_asyncio)
         assert response.status_code == 200
-        assert response.json()['status'] == 'ok'
-=======
-        return resp
->>>>>>> 2eb5409f
+        assert response.json()['status'] == 'ok'